## Implementation

We're now ready to implement the complete system. We have provided a framework of code to build on, which you can find on [Github](https://github.com/underscoreio/doodle-case-study). The code you'll interact with can found within `src/main/scala/doodle`. Within this directory you'll find the following sub-directories:

- `core`, which is where most of your code should go, and where you'll find many useful utilities;
- `backend`, containing the `Canvas` interface;
- `example`, containing a few simple examples;
- `jvm`, containing an implementation of `Canvas` for the JVM's Java2D library; and
- `syntax`, which has a few utilities that you can ignore for now.

<<<<<<< HEAD

### Implementation Techniques
=======
Your code should start coding in the `doodle.core` package (in `shared/src/main/scala/doodle/core`). Within this package you will find utilities for handling color, angles, and other code that might be useful to you. 

Within the `shared` directory there is also the `backend` package that contains the `Canvas` interface. When you come to actually drawing images you should assume you'll be passed as `Canvas` implementation.

Finally, here are some useful tips on using the code:

- you can start the Scala console by using the `console` command in sbt;
- within the console, you will have a Java 2D `Canvas` available, which you can access by calling `Java2DCanvas.canvas`;
- you will also have the contents of `doodle.core` automatically imported into the console;
- you can type Scala code into the console and use it as a simple tool to test your programs.

To quickly draw something you might try code like the following within the console:

```scala
val canvas = Java2DCanvas.canvas

// The coordinates for this (upside down) dog in the style of Picasso comes
// from a Jeremy Kun:
// http://jeremykun.com/2013/05/11/bezier-curves-and-picasso/

canvas.setSize(500, 500)
canvas.setOrigin(-250, 200)
canvas.beginPath()
canvas.moveTo(180,280)
canvas.bezierCurveTo(183,268, 186,256, 189,244) // front leg
canvas.moveTo(191,244)
canvas.bezierCurveTo(290,244, 300,230, 339,245)
canvas.moveTo(340,246)
canvas.bezierCurveTo(350,290, 360,300, 355,210)
canvas.moveTo(353,210)
canvas.bezierCurveTo(370,207, 380,196, 375,193)
canvas.moveTo(375,193)
canvas.bezierCurveTo(310,220, 190,220, 164,205) // back
canvas.moveTo(164,205)
canvas.bezierCurveTo(135,194, 135,265, 153,275) // ear start
canvas.moveTo(153,275)
canvas.bezierCurveTo(168,275, 170,180, 150,190) // ear end + head
canvas.moveTo(149,190)
canvas.bezierCurveTo(122,214, 142,204, 85,240)  // nose bridge
canvas.moveTo(86,240)
canvas.bezierCurveTo(100,247, 125,233, 140,238)   // mouth
canvas.endPath()
canvas.setStroke(Stroke(3.0, Color.black, Line.Cap.Round, Line.Join.Round))
canvas.stroke()
```
>>>>>>> 5534486e

There is something that you might find a bit unexpected in the implementation of your library: nothing should be drawn until you call the `draw` method. This is necessary as we need to know the entire image before we can layout its components. Concretely, if we're rendering one image beside another, we need to know their heights so we can vertically center them. If we draw images as soon as they were created we won't know that they should be laid out in this way. The upshot is when we call, say, `image1 beside image2`, we need to represent this as a data structure somehow. 

The idea of separating the description of the computation (the image data structure) from the process that carries it out (drawing) is a classic functional programming technique, and one we will see multiple times. Being functional programming, we have a fancy word for this: *reification*. Reification means to make concrete something that was abstract. In our case we're turning what seems like an action (e.g. `beside`) into a concrete data structure.

When we come to do layout we need to know the height and width of each component image. We can easily calculate this with bounding boxes---they are easy to implement and sufficient if we only allow horizontal and vertical composition.

<<<<<<< HEAD
=======
The idea of separating the description of the computation (the instance of `Image`) from the process that carries it out (drawing) is a classic functional programming technique, and one we will see multiple times.
>>>>>>> 5534486e

### Your Mission

Your final mission is to finish off the library:

- implement the methods for combining images; and
- implement `draw`

Along the way you will probably have to implement a bounding box abstraction.

If you're not sure where to start, follow along with the rest of this section. If you think you can do it yourself, get stuck in!

When you have finished, you can compare your implementation to ours by switching to the [feature/atoms-and-operations branch](https://github.com/underscoreio/doodle-case-study/tree/feature/atoms-and-operations) in your fork of the case study repository.

#### Drawing Something

Let's start with this representation:

```scala
import doodle.backend.Canvas

sealed trait Image {
  def on(that: Image): Image =
    ???
  
  def beside(that: Image): Image =
    ???
  
  def above(that: Image): Image =
    ???

  def draw(canvas: Canvas): Unit =
    ???
}
final case class Circle(radius: Double) extends Image
final case class Rectangle(width: Double, height:  Double) extends Image
```

Our first mission is to get some visible progress, so we'll implement `draw`. We're completely ignoring layout at this point, so you can just draw images at the origin (or anywhere else that takes your fancy). 

What pattern will we use in the implementation?

<div class="solution">
`Image` is an algebraic data type, so we'll use structural recursion.
</div>

Implement `draw`.

<div class="solution">
Save this file as `Image.scala` in `shared/src/main/scala/doodle/core`

```scala
package doodle
package core

import doodle.backend.Canvas

sealed trait Image {
  def on(that: Image): Image =
    ???
  
  def beside(that: Image): Image =
    ???
  
  def above(that: Image): Image =
    ???

  def draw(canvas: Canvas): Unit =
    this match {
      case Circle(r)      => canvas.circle(0.0, 0.0, r)
      case Rectangle(w,h) => canvas.rectangle(-w/2, h/2, w/2, -h/2)
    }
}
final case class Circle(radius: Double) extends Image
final case class Rectangle(width: Double, height:  Double) extends Image
```

With this in-place you should be able to render some simple images. From the sbt console, try

```scala
val canvas = Java2DCanvas.canvas
Circle(10).draw(canvas)
```
</div>

Now we can draw stuff on the screen, let's implement the methods to combine images: `above`, `beside`, and `on`. Each method can be implemented in one line, but there is a crucial leap you need to make to implement them. Have a think about it, and read the solution when you've worked it out. 

<div class="solution">
We need to represent the layout operations as data, which means we need to extend the `Image` algebraic data type with cases for layout. Then the method bodies just constructs the correct instance that represents the operation.

When we add these new cases to our algebraic data type we also need to add them to `draw` as well (as per the structural recursion pattern, but the compiler will complain in any case if we forget them.) Right now we're not actually doing any layout so we just recurse down the data structure and draw the leaves.

```scala
package doodle
package core

import doodle.backend.Canvas

sealed trait Image {
  def on(that: Image): Image =
    On(this, that)
  
  def beside(that: Image): Image =
    Beside(this, that)
  
  def above(that: Image): Image =
    Above(this, that)

  def draw(canvas: Canvas): Unit =
    this match {
      case Circle(r)      => canvas.circle(0.0, 0.0, r)
      case Rectangle(w,h) => canvas.rectangle(-w/2, h/2, w/2, -h/2)
      case Above(a, b)    => a.draw(canvas); b.draw(canvas)
      case On(o, u)       => o.draw(canvas); u.draw(canvas)
      case Beside(l, r)   => l.draw(canvas); r.draw(canvas)
    }
}
final case class Circle(radius: Double) extends Image
final case class Rectangle(width: Double, height:  Double) extends Image
final case class Above(above: Image, below: Image) extends Image
final case class On(on: Image, under: Image) extends Image
final case class Beside(left: Image, right: Image) extends Image
```
</div>

Now we are ready to tackle the actual layout algorithm. To work out where every `Image` should be placed we need to know how much space it takes up. We can implement bounding boxes to give us this information. A bounding box is simply a rectangle that encloses an image. Bounding boxes are not precise, but they are sufficient for our choice of primitive images and layout methods.

When combining bounding boxes we will need to know the coordinate system we use to represent their coordinates. We can't use the global canvas coordinate system---the reason we're implementing this system is to work out the location of images in the global system---so we need to use a coordinate system that is local to each image. A simple choice is to say the origin is the center of the bounding box.

We can represent a bounding box as a class

```scala
final case class BoundingBox(left: Double, top: Double, right: Double, bottom: Double)
```

What methods should be have on `BoundingBox`?

<div class="solution">
We will want methods to combine bounding boxes that mirror the methods to combine `Images`. So, `above`, `beside`, and `on`. We might also find it useful to store the width and height.
</div>

Implement these methods on `BoundingBox`.

<div class="solution">
```scala
package doodle
package core

final case class BoundingBox(left: Double, top: Double, right: Double, bottom: Double) {
  val height: Double = top - bottom

  val width: Double = right - left

  def above(that: BoundingBox): BoundingBox =
    BoundingBox(
      this.left min that.left,
      (this.height + that.height) / 2,
      this.right max that.right,
      -(this.height + that.height) / 2
    )

  def beside(that: BoundingBox): BoundingBox =
    BoundingBox(
      -(this.width + that.width) / 2,
      this.top max that.top,
      (this.width + that.width) / 2,
      this.bottom min that.bottom
    )

  def on(that: BoundingBox): BoundingBox =
    BoundingBox(
      this.left min that.left,
      this.top max that.top,
      this.right max that.right,
      this.bottom min that.bottom
    )
}
```
</div>

Now implement a `boundingBox` method (or instance variable, as you see fit) on `Image` that returns the bounding box for the image.

<div class="solution">
More structural recursion! Note we can implement `boundingBox` as an instance variable as it is fixed for all time, and therefore we don't need to recalculate it.

```scala
package doodle
package core

import doodle.backend.Canvas

sealed trait Image {
  val boundingBox: BoundingBox =
    this match {
      case Circle(r) =>
        BoundingBox(-r, r, r, -r)
      case Rectangle(w, h) =>
        BoundingBox(-w/2, h/2, w/2, -h/2)
      case Above(a, b) =>
        a.boundingBox above b.boundingBox
      case On(o, u) =>
        o.boundingBox on u.boundingBox
      case Beside(l, r) =>
        l.boundingBox beside r.boundingBox
    }

  def on(that: Image): Image =
    On(this, that)

  def beside(that: Image): Image =
    Beside(this, that)

  def above(that: Image): Image =
    Above(this, that)

  def draw(canvas: Canvas): Unit =
    this match {
      case Circle(r)      => canvas.circle(0.0, 0.0, r)
      case Rectangle(w,h) => canvas.rectangle(-w/2, h/2, w/2, -h/2)
      case Above(a, b)    => a.draw(canvas); b.draw(canvas)
      case On(o, u)       => o.draw(canvas); u.draw(canvas)
      case Beside(l, r)   => l.draw(canvas); r.draw(canvas)
    }
}
final case class Circle(radius: Double) extends Image
final case class Rectangle(width: Double, height:  Double) extends Image
final case class Above(above: Image, below: Image) extends Image
final case class On(on: Image, under: Image) extends Image
final case class Beside(left: Image, right: Image) extends Image
```
</div>

Now we have enough information to do layout. Our `Image` is a tree. The top level boudning box tells us how big the entire image is. We can decide the origin of this bounding box is the origin of the global canvas coordinate system. Then we can walk down the tree (yet more structural recursion) translating the local coordinate system into the global system. When we reach a leaf node (so, a primite image), we can actually draw it. We already have the skeleton for this in `draw`---we just need to pass along the mapping from the local coordinate system to the global one. We can use a method like

```scala
def draw(canvas: Canvas, originX: Double, originY: Double): Unit =
   ???
```

which we call from the standard `draw` with the origin coordinates initially set to zero.

Now implement this variant of `draw`.

<div class="solution">
Below is the complete code.

```scala
package doodle
package core

import doodle.backend.Canvas

sealed trait Image {
  val boundingBox: BoundingBox =
    this match {
      case Circle(r) =>
        BoundingBox(-r, r, r, -r)
      case Rectangle(w, h) =>
        BoundingBox(-w/2, h/2, w/2, -h/2)
      case Above(a, b) =>
        a.boundingBox above b.boundingBox
      case On(o, u) =>
        o.boundingBox on u.boundingBox
      case Beside(l, r) =>
        l.boundingBox beside r.boundingBox
    }

  def on(that: Image): Image =
    On(this, that)

  def beside(that: Image): Image =
    Beside(this, that)

  def above(that: Image): Image =
    Above(this, that)

  def draw(canvas: Canvas): Unit =
    draw(canvas, 0.0, 0.0)

  def draw(canvas: Canvas, originX: Double, originY: Double): Unit =
    this match {
      case Circle(r) =>
        canvas.circle(0.0, 0.0, r)
      case Rectangle(w,h) =>
        canvas.rectangle(-w/2, h/2, w/2, -h/2)
      case Above(a, b) =>
        val box  = this.boundingBox
        val aBox = a.boundingBox
        val bBox = b.boundingBox

        val aboveOriginY = originY + box.top - (aBox.height / 2)
        val belowOriginY = originY + box.bottom + (bBox.height / 2)

        a.draw(canvas, originX, aboveOriginY)
        b.draw(canvas, originX, belowOriginY)
      case On(o, u) =>
        o.draw(canvas, originX, originY)
        u.draw(canvas, originX, originY)
      case Beside(l, r) =>
        val box  = this.boundingBox
        val lBox = l.boundingBox
        val rBox = r.boundingBox

        val leftOriginX = originX + box.left  + (lBox.width / 2)
        val rightOriginX = originX + box.right - (rBox.width / 2)
        l.draw(canvas, leftOriginX, originY)
        r.draw(canvas, rightOriginX, originY)
    }
}
final case class Circle(radius: Double) extends Image
final case class Rectangle(width: Double, height:  Double) extends Image
final case class Above(above: Image, below: Image) extends Image
final case class On(on: Image, under: Image) extends Image
final case class Beside(left: Image, right: Image) extends Image
```
</div><|MERGE_RESOLUTION|>--- conflicted
+++ resolved
@@ -8,56 +8,8 @@
 - `jvm`, containing an implementation of `Canvas` for the JVM's Java2D library; and
 - `syntax`, which has a few utilities that you can ignore for now.
 
-<<<<<<< HEAD
 
 ### Implementation Techniques
-=======
-Your code should start coding in the `doodle.core` package (in `shared/src/main/scala/doodle/core`). Within this package you will find utilities for handling color, angles, and other code that might be useful to you. 
-
-Within the `shared` directory there is also the `backend` package that contains the `Canvas` interface. When you come to actually drawing images you should assume you'll be passed as `Canvas` implementation.
-
-Finally, here are some useful tips on using the code:
-
-- you can start the Scala console by using the `console` command in sbt;
-- within the console, you will have a Java 2D `Canvas` available, which you can access by calling `Java2DCanvas.canvas`;
-- you will also have the contents of `doodle.core` automatically imported into the console;
-- you can type Scala code into the console and use it as a simple tool to test your programs.
-
-To quickly draw something you might try code like the following within the console:
-
-```scala
-val canvas = Java2DCanvas.canvas
-
-// The coordinates for this (upside down) dog in the style of Picasso comes
-// from a Jeremy Kun:
-// http://jeremykun.com/2013/05/11/bezier-curves-and-picasso/
-
-canvas.setSize(500, 500)
-canvas.setOrigin(-250, 200)
-canvas.beginPath()
-canvas.moveTo(180,280)
-canvas.bezierCurveTo(183,268, 186,256, 189,244) // front leg
-canvas.moveTo(191,244)
-canvas.bezierCurveTo(290,244, 300,230, 339,245)
-canvas.moveTo(340,246)
-canvas.bezierCurveTo(350,290, 360,300, 355,210)
-canvas.moveTo(353,210)
-canvas.bezierCurveTo(370,207, 380,196, 375,193)
-canvas.moveTo(375,193)
-canvas.bezierCurveTo(310,220, 190,220, 164,205) // back
-canvas.moveTo(164,205)
-canvas.bezierCurveTo(135,194, 135,265, 153,275) // ear start
-canvas.moveTo(153,275)
-canvas.bezierCurveTo(168,275, 170,180, 150,190) // ear end + head
-canvas.moveTo(149,190)
-canvas.bezierCurveTo(122,214, 142,204, 85,240)  // nose bridge
-canvas.moveTo(86,240)
-canvas.bezierCurveTo(100,247, 125,233, 140,238)   // mouth
-canvas.endPath()
-canvas.setStroke(Stroke(3.0, Color.black, Line.Cap.Round, Line.Join.Round))
-canvas.stroke()
-```
->>>>>>> 5534486e
 
 There is something that you might find a bit unexpected in the implementation of your library: nothing should be drawn until you call the `draw` method. This is necessary as we need to know the entire image before we can layout its components. Concretely, if we're rendering one image beside another, we need to know their heights so we can vertically center them. If we draw images as soon as they were created we won't know that they should be laid out in this way. The upshot is when we call, say, `image1 beside image2`, we need to represent this as a data structure somehow. 
 
@@ -65,10 +17,6 @@
 
 When we come to do layout we need to know the height and width of each component image. We can easily calculate this with bounding boxes---they are easy to implement and sufficient if we only allow horizontal and vertical composition.
 
-<<<<<<< HEAD
-=======
-The idea of separating the description of the computation (the instance of `Image`) from the process that carries it out (drawing) is a classic functional programming technique, and one we will see multiple times.
->>>>>>> 5534486e
 
 ### Your Mission
 
